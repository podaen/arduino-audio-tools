--- conflicted
+++ resolved
@@ -69,12 +69,7 @@
 		virtual void resetPath();
 
 	protected:
-<<<<<<< HEAD
-		int timeout_value = 500;
-
-=======
 		int timeout_auto_next_value = 500;
->>>>>>> 7e997d26
 	};
 
 	/**
